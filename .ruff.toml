--- conflicted
+++ resolved
@@ -31,11 +31,6 @@
     "jwst/dark_current/**.py",
     "jwst/emicorr/**.py",
     "jwst/engdblog/**.py",
-<<<<<<< HEAD
-    "jwst/extract_1d/{apply_apcorr.py,extract1d.py,ifu.py,spec_wcs.py,extract.py,extract_1d_step.py,psf_profile.py,source_location.py,tests/conftest.py}",
-=======
-    "jwst/exp_to_source/**.py",
->>>>>>> 0a52b202
     "jwst/extract_2d/**.py",
     "jwst/flatfield/**.py",
     "jwst/fringe/**.py",
@@ -134,11 +129,6 @@
 "jwst/dark_current/**.py" = ["D", "N", "A", "ARG", "B", "C4", "ICN", "INP", "ISC", "LOG", "NPY", "PGH", "PTH", "S", "SLF", "SLOT", "T20", "TRY", "UP", "YTT", "E501"]
 "jwst/emicorr/**.py" = ["D", "N", "A", "ARG", "B", "C4", "ICN", "INP", "ISC", "LOG", "NPY", "PGH", "PTH", "S", "SLF", "SLOT", "T20", "TRY", "UP", "YTT", "E501"]
 "jwst/engdblog/**.py" = ["D", "N", "A", "ARG", "B", "C4", "ICN", "INP", "ISC", "LOG", "NPY", "PGH", "PTH", "S", "SLF", "SLOT", "T20", "TRY", "UP", "YTT", "E501"]
-<<<<<<< HEAD
-"jwst/extract_1d/{apply_apcorr.py,extract1d.py,ifu.py,spec_wcs.py,extract.py,extract_1d_step.py,psf_profile.py,source_location.py,tests/conftest.py}" = ["D", "N", "A", "ARG", "B", "C4", "ICN", "INP", "ISC", "LOG", "NPY", "PGH", "PTH", "S", "SLF", "SLOT", "T20", "TRY", "UP", "YTT", "E501"]
-=======
-"jwst/exp_to_source/**.py" = ["D", "N", "A", "ARG", "B", "C4", "ICN", "INP", "ISC", "LOG", "NPY", "PGH", "PTH", "S", "SLF", "SLOT", "T20", "TRY", "UP", "YTT", "E501"]
->>>>>>> 0a52b202
 "jwst/extract_2d/**.py" = ["D", "N", "A", "ARG", "B", "C4", "ICN", "INP", "ISC", "LOG", "NPY", "PGH", "PTH", "S", "SLF", "SLOT", "T20", "TRY", "UP", "YTT", "E501"]
 "jwst/flatfield/**.py" = ["D", "N", "A", "ARG", "B", "C4", "ICN", "INP", "ISC", "LOG", "NPY", "PGH", "PTH", "S", "SLF", "SLOT", "T20", "TRY", "UP", "YTT", "E501"]
 "jwst/fringe/**.py" = ["D", "N", "A", "ARG", "B", "C4", "ICN", "INP", "ISC", "LOG", "NPY", "PGH", "PTH", "S", "SLF", "SLOT", "T20", "TRY", "UP", "YTT", "E501"]
